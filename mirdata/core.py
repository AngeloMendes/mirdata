--- conflicted
+++ resolved
@@ -204,9 +204,6 @@
         print("========== BibTeX ==========")
         print(self.bibtex)
 
-<<<<<<< HEAD
-    def download(self, partial_download=None, force_overwrite=False, cleanup=False):
-=======
     def license(self):
         """
         Print the license
@@ -215,8 +212,7 @@
         print(self._license_info)
         print(DISCLAIMER)
 
-    def download(self, partial_download=None, force_overwrite=False, cleanup=True):
->>>>>>> d190aed6
+    def download(self, partial_download=None, force_overwrite=False, cleanup=False):
         """Download data to `save_dir` and optionally print a message.
 
         Args:
