# -*- coding: utf-8 -*-
"""GuitarSet Loader

GuitarSet provides audio recordings of a variety of musical excerpts
played on an acoustic guitar, along with time-aligned annotations
including pitch contours, string and fret positions, chords, beats,
downbeats, and keys.

GuitarSet contains 360 excerpts that are close to 30 seconds in length.
The 360 excerpts are the result of the following combinations:

- 6 players
- 2 versions: comping (harmonic accompaniment) and soloing (melodic improvisation)
- 5 styles: Rock, Singer-Songwriter, Bossa Nova, Jazz, and Funk
- 3 Progressions: 12 Bar Blues, Autumn Leaves, and Pachelbel Canon.
- 2 Tempi: slow and fast.

The tonality (key) of each excerpt is sampled uniformly at random.

GuitarSet was recorded with the help of a hexaphonic pickup, which outputs
signals for each string separately, allowing automated note-level annotation.
Excerpts are recorded with both the hexaphonic pickup and a Neumann U-87
condenser microphone as reference.
3 audio recordings are provided with each excerpt with the following suffix:

- hex: original 6 channel wave file from hexaphonic pickup
- hex_cln: hex wave files with interference removal applied
- mic: monophonic recording from reference microphone
- mix: monophonic mixture of original 6 channel file

Each of the 360 excerpts has an accompanying JAMS file which stores 16 annotations.
Pitch:

- 6 pitch_contour annotations (1 per string)
- 6 midi_note annotations (1 per string)

Beat and Tempo:

- 1 beat_position annotation
- 1 tempo annotation

Chords:

- 2 chord annotations: instructed and performed. The instructed chord annotation
  is a digital version of the lead sheet that's provided to the player, and the
  performed chord annotations are inferred from note annotations, using
  segmentation and root from the digital lead sheet annotation.

For more details, please visit: http://github.com/marl/guitarset/
"""
import logging
import os
import jams
import librosa
import numpy as np

from mirdata import download_utils
from mirdata import core
from mirdata import utils
from mirdata import annotations


BIBTEX = """@inproceedings{xi2018guitarset,
title={GuitarSet: A Dataset for Guitar Transcription},
author={Xi, Qingyang and Bittner, Rachel M and Ye, Xuzhou and Pauwels, Johan and Bello, Juan P},
booktitle={International Society of Music Information Retrieval (ISMIR)},
year={2018}
}"""

REMOTES = {
    "annotations": download_utils.RemoteFileMetadata(
        filename="annotation.zip",
        url="https://zenodo.org/record/3371780/files/annotation.zip?download=1",
        checksum="b39b78e63d3446f2e54ddb7a54df9b10",
        destination_dir="annotation",
    ),
    "audio_hex_debleeded": download_utils.RemoteFileMetadata(
        filename="audio_hex-pickup_debleeded.zip",
        url="https://zenodo.org/record/3371780/files/audio_hex-pickup_debleeded.zip?download=1",
        checksum="c31d97279464c9a67e640cb9061fb0c6",
        destination_dir="audio_hex-pickup_debleeded",
    ),
    "audio_hex_original": download_utils.RemoteFileMetadata(
        filename="audio_hex-pickup_original.zip",
        url="https://zenodo.org/record/3371780/files/audio_hex-pickup_original.zip?download=1",
        checksum="f9911bf217cb40e9e68edf3726ef86cc",
        destination_dir="audio_hex-pickup_original",
    ),
    "audio_mic": download_utils.RemoteFileMetadata(
        filename="audio_mono-mic.zip",
        url="https://zenodo.org/record/3371780/files/audio_mono-mic.zip?download=1",
        checksum="275966d6610ac34999b58426beb119c3",
        destination_dir="audio_mono-mic",
    ),
    "audio_mix": download_utils.RemoteFileMetadata(
        filename="audio_mono-pickup_mix.zip",
        url="https://zenodo.org/record/3371780/files/audio_mono-pickup_mix.zip?download=1",
        checksum="aecce79f425a44e2055e46f680e10f6a",
        destination_dir="audio_mono-pickup_mix",
    ),
}
_STYLE_DICT = {
    "Jazz": "Jazz",
    "BN": "Bossa Nova",
    "Rock": "Rock",
    "SS": "Singer-Songwriter",
    "Funk": "Funk",
}
_GUITAR_STRINGS = ["E", "A", "D", "G", "B", "e"]
DATA = utils.LargeData("guitarset_index.json")


class Track(core.Track):
    """guitarset Track class

    Args:
        track_id (str): track id of the track

    Attributes:
        audio_hex_cln_path (str): path to the debleeded hex wave file
        audio_hex_path (str): path to the original hex wave file
        audio_mic_path (str): path to the mono wave via microphone
        audio_mix_path (str): path to the mono wave via downmixing hex pickup
        jams_path (str): path to the jams file
        mode (str): one of ['solo', 'comp']
            For each excerpt, players are asked to first play in 'comp' mode
            and later play a 'solo' version on top of the already recorded comp.
        player_id (str): ID of the different players.
            one of ['00', '01', ... , '05']
        style (str): one of ['Jazz', 'Bossa Nova', 'Rock', 'Singer-Songwriter', 'Funk']
        tempo (float): BPM of the track
        track_id (str): track id

    """

    def __init__(self, track_id, data_home):
        if track_id not in DATA.index["tracks"]:
            raise ValueError("{} is not a valid track ID in GuitarSet".format(track_id))

        self.track_id = track_id

        self._data_home = data_home
        self._track_paths = DATA.index["tracks"][track_id]

        self.audio_hex_cln_path = os.path.join(
            self._data_home, self._track_paths["audio_hex_cln"][0]
        )
        self.audio_hex_path = os.path.join(
            self._data_home, self._track_paths["audio_hex"][0]
        )
        self.audio_mic_path = os.path.join(
            self._data_home, self._track_paths["audio_mic"][0]
        )
        self.audio_mix_path = os.path.join(
            self._data_home, self._track_paths["audio_mix"][0]
        )
        self.jams_path = os.path.join(self._data_home, self._track_paths["jams"][0])

        title_list = track_id.split("_")  # [PID, S-T-K, mode, rec_mode]
        style, tempo, _ = title_list[1].split("-")  # [style, tempo, key]
        self.player_id = title_list[0]
        self.mode = title_list[2]
        self.tempo = float(tempo)
        self.style = _STYLE_DICT[style[:-1]]

    @utils.cached_property
    def beats(self):
        """BeatData: the track's beat positions"""
        return load_beats(self.jams_path)

    @utils.cached_property
    def leadsheet_chords(self):
        """ChordData: the track's chords as written in the leadsheet"""
        if self.mode == "solo":
            logging.info(
                "Chord annotations for solo excerpts are the same with the comp excerpt."
            )
        return load_chords(self.jams_path, leadsheet_version=True)

    @utils.cached_property
    def inferred_chords(self):
        """ChordData: the track's chords inferred from played transcription"""
        if self.mode == "solo":
            logging.info(
                "Chord annotations for solo excerpts are the same with the comp excerpt."
            )
        return load_chords(self.jams_path, leadsheet_version=False)

    @utils.cached_property
    def key_mode(self):
        """KeyData: the track's key and mode"""
        return load_key_mode(self.jams_path)

    @utils.cached_property
    def pitch_contours(self):
        """(dict): a dict that contains 6 F0Data.
        From Low E string to high e string.
        - 'E': F0Data(...),
        - 'A': F0Data(...),
        -  ...
        - 'e': F0Data(...)

        """
        contours = {}
        # iterate over 6 strings
        for i in range(6):
            contours[_GUITAR_STRINGS[i]] = load_pitch_contour(self.jams_path, i)
        return contours

    @utils.cached_property
    def notes(self):
        """dict: a dict that contains 6 NoteData.
        From Low E string to high e string.
        - 'E': NoteData(...),
        - 'A': NoteData(...),
        -  ...
        - 'e': NoteData(...)
        """
        notes = {}
        # iterate over 6 strings
        for i in range(6):
            notes[_GUITAR_STRINGS[i]] = load_note_ann(self.jams_path, i)
        return notes

    @property
    def audio_mic(self):
        """(np.ndarray, float): stereo microphone audio signal, sample rate"""
        audio, sr = load_audio(self.audio_mic_path)
        return audio, sr

    @property
    def audio_mix(self):
        """(np.ndarray, float): stereo mix audio signal, sample rate"""
        audio, sr = load_audio(self.audio_mix_path)
        return audio, sr

    @property
    def audio_hex(self):
        """(np.ndarray, float): raw hexaphonic audio signal, sample rate"""
        audio, sr = load_multitrack_audio(self.audio_hex_path)
        return audio, sr

    @property
    def audio_hex_cln(self):
        """(np.ndarray, float): bleed-removed hexaphonic audio signal, sample rate"""
        audio, sr = load_multitrack_audio(self.audio_hex_cln_path)
        return audio, sr

    def to_jams(self):
        """Jams: the track's data in jams format"""
        return jams.load(self.jams_path)


def load_audio(audio_path):
    """Load a Guitarset audio file.

    Args:
        audio_path (str): path to audio file

    Returns:
        y (np.ndarray): the mono audio signal
        sr (float): The sample rate of the audio file

    """
    if not os.path.exists(audio_path):
        raise IOError("audio_path {} does not exist".format(audio_path))
    return librosa.load(audio_path, sr=None, mono=True)


def load_multitrack_audio(audio_path):
    """Load a Guitarset multitrack audio file.

    Args:
        audio_path (str): path to audio file

    Returns:
        y (np.ndarray): the mono audio signal
        sr (float): The sample rate of the audio file

    """
    if not os.path.exists(audio_path):
        raise IOError("audio_path {} does not exist".format(audio_path))
    return librosa.load(audio_path, sr=None, mono=False)


def load_beats(jams_path):
    if not os.path.exists(jams_path):
        raise IOError("jams_path {} does not exist".format(jams_path))
    jam = jams.load(jams_path)
    anno = jam.search(namespace="beat_position")[0]
    times, values = anno.to_event_values()
    positions = [int(v["position"]) for v in values]
    return annotations.BeatData(times, np.array(positions))


def load_chords(jams_path, leadsheet_version=True):
    """
    Args:
        jams_path (str): Path of the jams annotation file
        leadsheet_version (Bool)
            Whether or not to load the leadsheet version of the chord annotation
            If False, load the infered version.

    Returns:
        (ChordData): Chord data
    """
    if not os.path.exists(jams_path):
        raise IOError("jams_path {} does not exist".format(jams_path))
    jam = jams.load(jams_path)
    if leadsheet_version:
        anno = jam.search(namespace="chord")[0]
    else:
        anno = jam.search(namespace="chord")[1]
    intervals, values = anno.to_interval_values()
    return annotations.ChordData(intervals, values)


def load_key_mode(jams_path):
    if not os.path.exists(jams_path):
        raise IOError("jams_path {} does not exist".format(jams_path))
    jam = jams.load(jams_path)
    anno = jam.search(namespace="key_mode")[0]
    intervals, values = anno.to_interval_values()
    return annotations.KeyData(intervals, values)


def load_pitch_contour(jams_path, string_num):
    """
    Args:
        jams_path (str): Path of the jams annotation file

    string_num (int), in range(6): Which string to load.
        0 is the Low E string, 5 is the high e string.
    """
    if not os.path.exists(jams_path):
        raise IOError("jams_path {} does not exist".format(jams_path))
    jam = jams.load(jams_path)
    anno_arr = jam.search(namespace="pitch_contour")
    anno = anno_arr.search(data_source=str(string_num))[0]
    times, values = anno.to_event_values()
    if len(times) == 0:
        return annotations.F0Data(None, None)
    frequencies = [v["frequency"] for v in values]
<<<<<<< HEAD
    return annotations.F0Data(times, np.array(frequencies), np.ones_like(times))
=======
    return annotations.F0Data(times, np.array(frequencies))
>>>>>>> b3a76892


def load_note_ann(jams_path, string_num):
    """
    Args:
        jams_path (str): Path of the jams annotation file

    string_num (int), in range(6): Which string to load.
        0 is the Low E string, 5 is the high e string.
    """
    if not os.path.exists(jams_path):
        raise IOError("jams_path {} does not exist".format(jams_path))
    jam = jams.load(jams_path)
    anno_arr = jam.search(namespace="note_midi")
    anno = anno_arr.search(data_source=str(string_num))[0]
    intervals, values = anno.to_interval_values()
<<<<<<< HEAD
    return annotations.NoteData(intervals, np.array(values), np.ones_like(values))
=======
    if len(values) == 0:
        return annotations.NoteData(None, None)
    return annotations.NoteData(intervals, np.array(values))
>>>>>>> b3a76892
<|MERGE_RESOLUTION|>--- conflicted
+++ resolved
@@ -341,11 +341,7 @@
     if len(times) == 0:
         return annotations.F0Data(None, None)
     frequencies = [v["frequency"] for v in values]
-<<<<<<< HEAD
-    return annotations.F0Data(times, np.array(frequencies), np.ones_like(times))
-=======
     return annotations.F0Data(times, np.array(frequencies))
->>>>>>> b3a76892
 
 
 def load_note_ann(jams_path, string_num):
@@ -362,10 +358,6 @@
     anno_arr = jam.search(namespace="note_midi")
     anno = anno_arr.search(data_source=str(string_num))[0]
     intervals, values = anno.to_interval_values()
-<<<<<<< HEAD
-    return annotations.NoteData(intervals, np.array(values), np.ones_like(values))
-=======
     if len(values) == 0:
         return annotations.NoteData(None, None)
-    return annotations.NoteData(intervals, np.array(values))
->>>>>>> b3a76892
+    return annotations.NoteData(intervals, np.array(values))