# -*- coding: utf-8 -*-
"""Saraga Dataset Loader

.. admonition:: Dataset Info
    :class: dropdown

    This dataset contains time aligned melody, rhythm and structural annotations of Carnatic Music tracks, extracted
    from the large open Indian Art Music corpora of CompMusic.

    The dataset contains the following manual annotations referring to audio files:

    - Section and tempo annotations stored as start and end timestamps together with the name of the section and
      tempo during the section (in a separate file)
    - Sama annotations referring to rhythmic cycle boundaries stored as timestamps. 
    - Phrase annotations stored as timestamps and transcription of the phrases using solfège symbols
      ({S, r, R, g, G, m, M, P, d, D, n, N}). 
    - Audio features automatically extracted and stored: pitch and tonic.
    - The annotations are stored in text files, named as the audio filename but with the respective extension at the
      end, for instance: "Bhuvini Dasudane.tempo-manual.txt".

    The dataset contains a total of 249 tracks.
    A total of 168 tracks have multitrack audio.

    The files of this dataset are shared with the following license:
    Creative Commons Attribution Non Commercial Share Alike 4.0 International

    Dataset compiled by: Bozkurt, B.; Srinivasamurthy, A.; Gulati, S. and Serra, X.

    For more information about the dataset as well as IAM and annotations, please refer to:
    https://mtg.github.io/saraga/, where a really detailed explanation of the data and annotations is published.

"""

import numpy as np
import os
import json
import logging
import librosa
import csv

from mirdata import download_utils
from mirdata import jams_utils
from mirdata import core
from mirdata import annotations

BIBTEX = """
@dataset{bozkurt_b_2018_4301737,
  author       = {Bozkurt, B. and
                  Srinivasamurthy, A. and
                  Gulati, S. and
                  Serra, X.},
  title        = {Saraga: research datasets of Indian Art Music},
  month        = may,
  year         = 2018,
  publisher    = {Zenodo},
  version      = {1.5},
  doi          = {10.5281/zenodo.4301737},
  url          = {https://doi.org/10.5281/zenodo.4301737}
}
"""

REMOTES = {
    "all": download_utils.RemoteFileMetadata(
        filename="saraga1.5_carnatic.zip",
        url="https://zenodo.org/record/4301737/files/saraga1.5_carnatic.zip?download=1",
        checksum="e4fcd380b4f6d025964cd16aee00273d",
        destination_dir=None,
    )
}

LICENSE_INFO = (
    "Creative Commons Attribution Non Commercial Share Alike 4.0 International."
)


def _load_metadata(metadata_path):
    if not os.path.exists(metadata_path):
        logging.info("Metadata file {} not found.".format(metadata_path))
        return None

    with open(metadata_path) as f:
        metadata = json.load(f)
        data_home = metadata_path.split("/" + metadata_path.split("/")[-4])[0]
        metadata["data_home"] = data_home

        return metadata


DATA = core.LargeData("saraga_carnatic_index.json", _load_metadata)


class Track(core.Track):
    """Saraga Track Carnatic class

    Args:
        track_id (str): track id of the track
        data_home (str): Local path where the dataset is stored. default=None
            If `None`, looks for the data in the default directory, `~/mir_datasets`

    Attributes:
        title (str): Title of the piece in the track
        mbid (str): MusicBrainz ID of the track
        album_artists (list, dicts): list of dicts containing the album artists present in the track and its mbid
        artists (list, dicts): list of dicts containing information of the featuring artists in the track
        raaga (list, dict): list of dicts containing information about the raagas present in the track
        form (list, dict): list of dicts containing information about the forms present in the track
        work (list, dicts): list of dicts containing the work present in the piece, and its mbid
        taala (list, dicts): list of dicts containing the talas present in the track and its uuid
        concert (list, dicts): list of dicts containing the concert where the track is present and its mbid

    Cached Properties:
        tonic (float): tonic annotation
        pitch (F0Data): pitch annotation
        pitch_vocal (F0Data): vocal pitch annotation
        tempo (dict): tempo annotations
        sama (BeatData): sama section annotations
        sections (SectionData): track section annotations
        phrases (SectionData): phrase annotations

    """

    def __init__(self, track_id, data_home):
        if track_id not in DATA.index["tracks"]:
            raise ValueError(
                "{} is not a valid track ID in Saraga Carnatic".format(track_id)
            )

        self.track_id = track_id

        self._data_home = data_home
        self._track_paths = DATA.index["tracks"][track_id]

        # Audio path
        self.audio_path = os.path.join(
            self._data_home, self._track_paths["audio-mix"][0]
        )

        # Multitrack audios path
        if self._track_paths["audio-ghatam"][0] is not None:
            self.audio_ghatam_path = os.path.join(
                self._data_home, self._track_paths["audio-ghatam"][0]
            )
        if self._track_paths["audio-mridangam-left"][0] is not None:
            self.audio_mridangam_left_path = os.path.join(
                self._data_home, self._track_paths["audio-mridangam-left"][0]
            )
        if self._track_paths["audio-mridangam-right"][0] is not None:
            self.audio_mridangam_right_path = os.path.join(
                self._data_home, self._track_paths["audio-mridangam-right"][0]
            )
        if self._track_paths["audio-violin"][0] is not None:
            self.audio_violin_path = os.path.join(
                self._data_home, self._track_paths["audio-violin"][0]
            )
        if self._track_paths["audio-vocal-s"][0] is not None:
            self.audio_vocal_s_path = os.path.join(
                self._data_home, self._track_paths["audio-vocal-s"][0]
            )
        if self._track_paths["audio-vocal"][0] is not None:
            self.audio_vocal_path = os.path.join(
                self._data_home, self._track_paths["audio-vocal"][0]
            )

        # Annotation paths
        self.ctonic_path = core.none_path_join(
            [self._data_home, self._track_paths["ctonic"][0]]
        )
        self.pitch_path = core.none_path_join(
            [self._data_home, self._track_paths["pitch"][0]]
        )
        self.pitch_vocal_path = core.none_path_join(
            [self._data_home, self._track_paths["pitch-vocal"][0]]
        )
        self.tempo_path = core.none_path_join(
            [self._data_home, self._track_paths["tempo"][0]]
        )
        self.sama_path = core.none_path_join(
            [self._data_home, self._track_paths["sama"][0]]
        )
        self.sections_path = core.none_path_join(
            [self._data_home, self._track_paths["sections"][0]]
        )
        self.phrases_path = core.none_path_join(
            [self._data_home, self._track_paths["phrases"][0]]
        )
        self.metadata_path = core.none_path_join(
            [self._data_home, self._track_paths["metadata"][0]]
        )

        # Track attributes
        metadata = DATA.metadata(self.metadata_path)
        if (
            metadata is not None
            and metadata["title"].replace(" ", "_") in self.track_id
        ):
            self._track_metadata = metadata
        else:
            # in case the metadata is missing
            self._track_metadata = {
                "raaga": None,
                "form": None,
                "title": None,
                "work": None,
                "length": None,
                "taala": None,
                "album_artists": None,
                "mbid": None,
                "artists": None,
                "concert": None,
            }

        self.title = self._track_metadata["title"]
        self.artists = self._track_metadata["artists"]
        self.album_artists = self._track_metadata["album_artists"]
        self.mbid = self._track_metadata["mbid"]
        self.raaga = (
            self._track_metadata["raaga"]
            if "raaga" in self._track_metadata.keys() is not None
            else None
        )
        self.form = (
            self._track_metadata["form"]
            if "form" in self._track_metadata.keys() is not None
            else None
        )
        self.work = (
            self._track_metadata["work"]
            if "work" in self._track_metadata.keys() is not None
            else None
        )
        self.taala = (
            self._track_metadata["taala"]
            if "taala" in self._track_metadata.keys() is not None
            else None
        )
        self.concert = (
            self._track_metadata["concert"]
            if "concert" in self._track_metadata.keys() is not None
            else None
        )

    @core.cached_property
    def tonic(self):
        return load_tonic(self.ctonic_path)

    @core.cached_property
    def pitch(self):
        return load_pitch(self.pitch_path)

    @core.cached_property
    def pitch_vocal(self):
        return load_pitch(self.pitch_vocal_path)

    @core.cached_property
    def tempo(self):
        return load_tempo(self.tempo_path)

    @core.cached_property
    def sama(self):
        return load_sama(self.sama_path)

    @core.cached_property
    def sections(self):
        return load_sections(self.sections_path)

    @core.cached_property
    def phrases(self):
        return load_phrases(self.phrases_path)

    @property
    def audio(self):
        """The track's audio

        Returns:
           * np.ndarray - audio signal
           * float - sample rate

        """
        return load_audio(self.audio_path)

    def to_jams(self):
        """Get the track's data in jams format

        Returns:
            jams.JAMS: the track's data in jams format

        """
        return jams_utils.jams_converter(
            audio_path=self.audio_path,
            beat_data=[(self.sama, "sama")],
            f0_data=[(self.pitch, "pitch"), (self.pitch_vocal, "pitch_vocal")],
            section_data=[(self.sections, "sections")],
            event_data=[(self.phrases, "phrases")],
            metadata={
                "tempo": self.tempo,
                "tonic": self.tonic,
                "metadata": self._track_metadata,
            },
        )


def load_audio(audio_path):
    """Load a Saraga Carnatic audio file.

    Args:
        audio_path (str): path to audio file

    Returns:
        * np.ndarray - the mono audio signal
        * float - The sample rate of the audio file

    """
    if audio_path is None:
        return None

    if not os.path.exists(audio_path):
        raise IOError("audio_path {} does not exist".format(audio_path))
    return librosa.load(audio_path, sr=44100, mono=False)


def load_tonic(tonic_path):
    """Load track absolute tonic

    Args:
        tonic_path (str): Local path where the tonic path is stored.
            If `None`, returns None.

    Returns:
        int: Tonic annotation in Hz

    """
    if tonic_path is None:
        return None

    if not os.path.exists(tonic_path):
        raise IOError("tonic_path {} does not exist".format(tonic_path))

    with open(tonic_path, "r") as fhandle:
        reader = csv.reader(fhandle, delimiter="\t")
        for line in reader:
            tonic = float(line[0])

    return tonic


def load_pitch(pitch_path):
    """Load pitch

    Args:
        pitch path (str): Local path where the pitch annotation is stored.
            If `None`, returns None.

    Returns:
        F0Data: pitch annotation

    """
    if pitch_path is None:
        return None

    if not os.path.exists(pitch_path):
        raise IOError("melody_path {} does not exist".format(pitch_path))

    times = []
    freqs = []
    with open(pitch_path, "r") as fhandle:
        reader = csv.reader(fhandle, delimiter="\t")
        for line in reader:
            times.append(float(line[0]))
            freqs.append(float(line[1]))

    if not times:
        return None

    times = np.array(times)
    freqs = np.array(freqs)
    confidence = (freqs > 0).astype(float)
    return annotations.F0Data(times, freqs, confidence)


def load_tempo(tempo_path):
    """Load tempo from carnatic collection

    Args:
        tempo_path (str): Local path where the tempo annotation is stored.

    Returns:
<<<<<<< HEAD
        dict:
            {'tempo_apm': tempo in aksharas per minute (APM)
             'tempo_bpm': tempo in beats per minute (BPM)
             'sama_interval': median duration (in seconds) of one tāla cycle
             'beats_per_cycle': number of beats in one cycle of the tāla
             'subdivisions': number of aksharas per beat of the tāla
            }
=======
        dict: Dictionary of tempo information with the following keys:

            - tempo_apm: tempo in aksharas per minute (APM)
            - tempo_bpm: tempo in beats per minute (BPM)
            - sama_interval: median duration (in seconds) of one tāla cycle
            - beats_per_cycle: number of beats in one cycle of the tāla
            - subdivisions: number of aksharas per beat of the tāla
>>>>>>> 359997f3

    """
    if tempo_path is None:
        return None

    if not os.path.exists(tempo_path):
        raise IOError("tempo_path {} does not exist".format(tempo_path))

    tempo_annotation = {}

    with open(tempo_path, "r") as fhandle:
        reader = csv.reader(fhandle, delimiter=",")
        tempo_data = next(reader)
        tempo_apm = tempo_data[0]
        tempo_bpm = tempo_data[1]
        sama_interval = tempo_data[2]
        beats_per_cycle = tempo_data[3]
        subdivisions = tempo_data[4]

        if "NaN" in tempo_data or " NaN" in tempo_data or "NaN " in tempo_data:
            return None

        tempo_annotation["tempo_apm"] = (
            float(tempo_apm) if "." in tempo_apm else int(tempo_apm)
        )
        tempo_annotation["tempo_bpm"] = (
            float(tempo_bpm) if "." in tempo_bpm else int(tempo_bpm)
        )
        tempo_annotation["sama_interval"] = (
            float(sama_interval) if "." in sama_interval else int(sama_interval)
        )
        tempo_annotation["beats_per_cycle"] = (
            float(beats_per_cycle) if "." in beats_per_cycle else int(beats_per_cycle)
        )
        tempo_annotation["subdivisions"] = (
            float(subdivisions) if "." in subdivisions else int(subdivisions)
        )

    return tempo_annotation


def load_sama(sama_path):
    """Load sama

    Args:
        sama_path (str): Local path where the sama annotation is stored.
            If `None`, returns None.

    Returns:
        BeatData: sama annotations

    """
    if sama_path is None:
        return None

    if not os.path.exists(sama_path):
        raise IOError("sama_path {} does not exist".format(sama_path))

    beat_times = []
    beat_positions = []
    with open(sama_path, "r") as fhandle:
        reader = csv.reader(fhandle, delimiter="\t")
        for line in reader:
            beat_times.append(float(line[0]))
            beat_positions.append(1)

    if not beat_times or beat_times[0] == -1.0:
        return None

    return annotations.BeatData(np.array(beat_times), np.array(beat_positions))


def load_sections(sections_path):
    """Load sections from carnatic collection

    Args:
        sections_path (str): Local path where the section annotation is stored.

    Returns:
        SectionData: section annotations for track

    """
    if sections_path is None:
        return None

    if not os.path.exists(sections_path):
        raise IOError("sections_path {} does not exist".format(sections_path))

    intervals = []
    section_labels = []
    with open(sections_path, "r") as fhandle:
        reader = csv.reader(fhandle, delimiter="\t")
        for line in reader:
            if line != "\n":
                intervals.append(
                    [
                        float(line[0]),
                        float(line[0]) + float(line[2]),
                    ]
                )
                section_labels.append(str(line[3]))

        if not intervals:
            return None

    return annotations.SectionData(np.array(intervals), section_labels)


def load_phrases(phrases_path):
    """Load phrases

    Args:
        phrases_path (str): Local path where the phrase annotation is stored.
            If `None`, returns None.

    Returns:
        EventData: phrases annotation for track

    """
    if phrases_path is None:
        return None

    if not os.path.exists(phrases_path):
        raise IOError("sections_path {} does not exist".format(phrases_path))

    start_times = []
    end_times = []
    events = []
    with open(phrases_path, "r") as fhandle:
        reader = csv.reader(fhandle, delimiter="\t")
        for line in reader:
            start_times.append(float(line[0]))
            end_times.append(float(line[0]) + float(line[2]))
            if len(line) == 4:
                events.append(str(line[3].split("\n")[0]))
            else:
                events.append("")

    if not start_times:
        return None

    return annotations.EventData(np.array([start_times, end_times]).T, events)


@core.docstring_inherit(core.Dataset)
class Dataset(core.Dataset):
    """
    The saraga_carnatic dataset
    """

    def __init__(self, data_home=None):
        super().__init__(
            data_home,
            index=DATA.index,
            name="saraga_carnatic",
            track_object=Track,
            bibtex=BIBTEX,
            remotes=REMOTES,
            license_info=LICENSE_INFO,
        )

    @core.copy_docs(load_audio)
    def load_audio(self, *args, **kwargs):
        return load_audio(*args, **kwargs)

    @core.copy_docs(load_tonic)
    def load_tonic(self, *args, **kwargs):
        return load_tonic(*args, **kwargs)

    @core.copy_docs(load_pitch)
    def load_pitch(self, *args, **kwargs):
        return load_pitch(*args, **kwargs)

    @core.copy_docs(load_tempo)
    def load_tempo(self, *args, **kwargs):
        return load_tempo(*args, **kwargs)

    @core.copy_docs(load_sama)
    def load_sama(self, *args, **kwargs):
        return load_sama(*args, **kwargs)

    @core.copy_docs(load_sections)
    def load_sections(self, *args, **kwargs):
        return load_sections(*args, **kwargs)

    @core.copy_docs(load_phrases)
    def load_phrases(self, *args, **kwargs):
        return load_phrases(*args, **kwargs)<|MERGE_RESOLUTION|>--- conflicted
+++ resolved
@@ -384,15 +384,7 @@
         tempo_path (str): Local path where the tempo annotation is stored.
 
     Returns:
-<<<<<<< HEAD
-        dict:
-            {'tempo_apm': tempo in aksharas per minute (APM)
-             'tempo_bpm': tempo in beats per minute (BPM)
-             'sama_interval': median duration (in seconds) of one tāla cycle
-             'beats_per_cycle': number of beats in one cycle of the tāla
-             'subdivisions': number of aksharas per beat of the tāla
-            }
-=======
+
         dict: Dictionary of tempo information with the following keys:
 
             - tempo_apm: tempo in aksharas per minute (APM)
@@ -400,7 +392,7 @@
             - sama_interval: median duration (in seconds) of one tāla cycle
             - beats_per_cycle: number of beats in one cycle of the tāla
             - subdivisions: number of aksharas per beat of the tāla
->>>>>>> 359997f3
+
 
     """
     if tempo_path is None:
