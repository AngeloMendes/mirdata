--- conflicted
+++ resolved
@@ -11,11 +11,7 @@
 
 
 import mirdata
-<<<<<<< HEAD
-from mirdata import core, download_utils, utils
-=======
 from mirdata import core, download_utils
->>>>>>> 180cee03
 from tests.test_utils import DEFAULT_DATA_HOME
 
 DATASETS = mirdata.DATASETS
@@ -44,21 +40,12 @@
         "local_index": "tests/resources/download/acousticbrainz_genre_dataset_little_test.json.zip",
         "filename": "acousticbrainz_genre_dataset_little_test.json",
         "remote_filename": "acousticbrainz_genre_dataset_little_test.json.zip",
-<<<<<<< HEAD
-        "remote_checksum": 'c5fbdd4f8b7de383796a34143cb44c4f'
-    }
-}
-
-
-def create_remote_dataset(httpserver, dataset_name, data_home=None):
-=======
         "remote_checksum": "c5fbdd4f8b7de383796a34143cb44c4f",
     }
 }
 
 
 def create_remote_index(httpserver, dataset_name):
->>>>>>> 180cee03
     httpserver.serve_content(
         open(REMOTE_DATASETS[dataset_name]["local_index"], "rb").read()
     )
@@ -67,17 +54,6 @@
             filename=REMOTE_DATASETS[dataset_name]["remote_filename"],
             url=httpserver.url,
             checksum=REMOTE_DATASETS[dataset_name]["remote_checksum"],
-<<<<<<< HEAD
-            destination_dir='',
-        )
-    }
-    data_remote = utils.LargeData(REMOTE_DATASETS[dataset_name]["filename"], remote_index=remote_index)
-    return mirdata.Dataset(dataset_name, index=data_remote.index, data_home=data_home)
-
-
-def clean_remote_dataset(dataset_name):
-    os.remove(os.path.join("mirdata/datasets/indexes", REMOTE_DATASETS[dataset_name]["filename"]))
-=======
             destination_dir="",
         )
     }
@@ -93,24 +69,16 @@
             "mirdata/datasets/indexes", REMOTE_DATASETS[dataset_name]["filename"]
         )
     )
->>>>>>> 180cee03
 
 
 def test_dataset_attributes(httpserver):
     for dataset_name in DATASETS:
-<<<<<<< HEAD
-        if dataset_name not in REMOTE_DATASETS:
-            dataset = mirdata.Dataset(dataset_name)
-        else:
-            dataset = create_remote_dataset(httpserver, dataset_name)
-=======
         module = importlib.import_module("mirdata.datasets.{}".format(dataset_name))
         if dataset_name not in REMOTE_DATASETS:
             dataset = module.Dataset()
         else:
             remote_index = create_remote_index(httpserver, dataset_name)
             dataset = module.Dataset(index=remote_index)
->>>>>>> 180cee03
 
         assert (
             dataset.name == dataset_name
@@ -139,21 +107,8 @@
 
         if dataset_name in REMOTE_DATASETS:
             clean_remote_dataset(dataset_name)
-<<<<<<< HEAD
-
-=======
->>>>>>> 180cee03
-
-
-<<<<<<< HEAD
-
-def test_cite(httpserver):
-    for dataset_name in DATASETS:
-        if dataset_name not in REMOTE_DATASETS:
-            dataset = mirdata.Dataset(dataset_name)
-        else:
-            dataset = create_remote_dataset(httpserver, dataset_name)
-=======
+
+
 def test_cite_and_license(httpserver):
     for dataset_name in DATASETS:
         module = importlib.import_module("mirdata.datasets.{}".format(dataset_name))
@@ -163,13 +118,10 @@
             remote_index = create_remote_index(httpserver, dataset_name)
             dataset = module.Dataset(index=remote_index)
 
->>>>>>> 180cee03
         text_trap = io.StringIO()
         sys.stdout = text_trap
         dataset.cite()
         sys.stdout = sys.__stdout__
-        if dataset_name in REMOTE_DATASETS:
-            clean_remote_dataset(dataset_name)
 
         text_trap = io.StringIO()
         sys.stdout = text_trap
@@ -186,19 +138,12 @@
 def test_download(mocker, httpserver):
     for dataset_name in DATASETS:
         print(dataset_name)
-<<<<<<< HEAD
-        if dataset_name not in REMOTE_DATASETS:
-            dataset = mirdata.Dataset(dataset_name)
-        else:
-            dataset = create_remote_dataset(httpserver, dataset_name)
-=======
         module = importlib.import_module("mirdata.datasets.{}".format(dataset_name))
         if dataset_name not in REMOTE_DATASETS:
             dataset = module.Dataset()
         else:
             remote_index = create_remote_index(httpserver, dataset_name)
             dataset = module.Dataset(index=remote_index)
->>>>>>> 180cee03
 
         # test parameters & defaults
         assert callable(dataset.download), "{}.download is not callable".format(
@@ -263,15 +208,6 @@
 # when tests are run with the --local flag
 def test_validate(skip_local, httpserver):
     for dataset_name in DATASETS:
-<<<<<<< HEAD
-        if dataset_name not in REMOTE_DATASETS:
-            data_home = os.path.join("tests/resources/mir_datasets", dataset_name)
-            dataset = mirdata.Dataset(dataset_name, data_home=data_home)
-            try:
-                dataset.validate()
-            except:
-                assert False, "{}: {}".format(dataset_name, sys.exc_info()[0])
-=======
         data_home = os.path.join("tests/resources/mir_datasets", dataset_name)
 
         module = importlib.import_module("mirdata.datasets.{}".format(dataset_name))
@@ -287,35 +223,21 @@
             dataset.validate()
         except:
             assert False, "{}: {}".format(dataset_name, sys.exc_info()[0])
->>>>>>> 180cee03
-
-            try:
-                dataset.validate(verbose=False)
-            except:
-                assert False, "{}: {}".format(dataset_name, sys.exc_info()[0])
-
-<<<<<<< HEAD
-            dataset_default = mirdata.Dataset(dataset_name, data_home=None)
-            try:
-                dataset_default.validate(verbose=False)
-            except:
-                assert False, "{}: {}".format(dataset_name, sys.exc_info()[0])
-=======
+
+        try:
+            dataset.validate(verbose=False)
+        except:
+            assert False, "{}: {}".format(dataset_name, sys.exc_info()[0])
+
         try:
             dataset_default.validate(verbose=False)
         except:
             assert False, "{}: {}".format(dataset_name, sys.exc_info()[0])
->>>>>>> 180cee03
 
 
 def test_load_and_trackids(httpserver):
     for dataset_name in DATASETS:
         data_home = os.path.join("tests/resources/mir_datasets", dataset_name)
-<<<<<<< HEAD
-        if dataset_name not in REMOTE_DATASETS:
-            dataset = mirdata.Dataset(dataset_name, data_home=data_home)
-            dataset_default = mirdata.Dataset(dataset_name, data_home=None)
-=======
         module = importlib.import_module("mirdata.datasets.{}".format(dataset_name))
         if dataset_name not in REMOTE_DATASETS:
             dataset = module.Dataset(data_home)
@@ -338,59 +260,35 @@
         # if the dataset has tracks, test the loaders
         if dataset._track_object is not None:
 
->>>>>>> 180cee03
             try:
-                track_ids = dataset.track_ids
+                choice_track = dataset.choice_track()
             except:
                 assert False, "{}: {}".format(dataset_name, sys.exc_info()[0])
-            assert type(track_ids) is list, "{}.track_ids() should return a list".format(
+            assert isinstance(
+                choice_track, core.Track
+            ), "{}.choice_track must return an instance of type core.Track".format(
                 dataset_name
             )
-            trackid_len = len(track_ids)
-            # if the dataset has tracks, test the loaders
-            if dataset._track_object is not None:
-
-                try:
-                    choice_track = dataset.choice_track()
-                except:
-                    assert False, "{}: {}".format(dataset_name, sys.exc_info()[0])
-                assert isinstance(
-                    choice_track, core.Track
-                ), "{}.choice_track must return an instance of type core.Track".format(
-                    dataset_name
-                )
-
-                try:
-                    dataset_data = dataset.load_tracks()
-                except:
-                    assert False, "{}: {}".format(dataset_name, sys.exc_info()[0])
-
-                assert (
-                    type(dataset_data) is dict
-                ), "{}.load should return a dictionary".format(dataset_name)
-                assert (
-                    len(dataset_data.keys()) == trackid_len
-                ), "the dictionary returned {}.load() does not have the same number of elements as {}.track_ids()".format(
-                    dataset_name, dataset_name
-                )
-
-<<<<<<< HEAD
-                try:
-                    dataset_data_default = dataset_default.load_tracks()
-                except:
-                    assert False, "{}: {}".format(dataset_name, sys.exc_info()[0])
-
-                assert (
-                    type(dataset_data_default) is dict
-                ), "{}.load should return a dictionary".format(dataset_name)
-                assert (
-                    len(dataset_data_default.keys()) == trackid_len
-                ), "the dictionary returned {}.load() does not have the same number of elements as {}.track_ids()".format(
-                    dataset_name, dataset_name
-                )
-            if dataset_name in REMOTE_DATASETS:
-                clean_remote_dataset(dataset_name)
-=======
+
+            try:
+                dataset_data = dataset.load_tracks()
+            except:
+                assert False, "{}: {}".format(dataset_name, sys.exc_info()[0])
+
+            assert (
+                type(dataset_data) is dict
+            ), "{}.load should return a dictionary".format(dataset_name)
+            assert (
+                len(dataset_data.keys()) == trackid_len
+            ), "the dictionary returned {}.load() does not have the same number of elements as {}.track_ids()".format(
+                dataset_name, dataset_name
+            )
+
+            try:
+                dataset_data_default = dataset_default.load_tracks()
+            except:
+                assert False, "{}: {}".format(dataset_name, sys.exc_info()[0])
+
             assert (
                 type(dataset_data_default) is dict
             ), "{}.load should return a dictionary".format(dataset_name)
@@ -401,31 +299,12 @@
             )
         if dataset_name in REMOTE_DATASETS:
             clean_remote_dataset(dataset_name)
->>>>>>> 180cee03
 
 
 def test_track(httpserver):
     data_home_dir = "tests/resources/mir_datasets"
 
     for dataset_name in DATASETS:
-<<<<<<< HEAD
-        if dataset_name not in REMOTE_DATASETS:
-            data_home = os.path.join(data_home_dir, dataset_name)
-            dataset = mirdata.Dataset(dataset_name, data_home=data_home)
-            dataset_default = mirdata.Dataset(dataset_name, data_home=None)
-
-            # if the dataset doesn't have a track object, make sure it raises a value error
-            # and move on to the next dataset
-            if dataset._track_object is None:
-                with pytest.raises(NotImplementedError):
-                    dataset.track("~faketrackid~?!")
-                continue
-
-            if dataset_name in CUSTOM_TEST_TRACKS:
-                trackid = CUSTOM_TEST_TRACKS[dataset_name]
-            else:
-                trackid = dataset.track_ids[0]
-=======
         data_home = os.path.join(data_home_dir, dataset_name)
 
         module = importlib.import_module("mirdata.datasets.{}".format(dataset_name))
@@ -450,52 +329,51 @@
             trackid = CUSTOM_TEST_TRACKS[dataset_name]
         else:
             trackid = dataset.track_ids[0]
->>>>>>> 180cee03
-
-            try:
-                track_default = dataset_default.track(trackid)
-            except:
-                assert False, "{}: {}".format(dataset_name, sys.exc_info()[0])
-
-            assert track_default._data_home == os.path.join(
-                DEFAULT_DATA_HOME, dataset.name
-            ), "{}: Track._data_home path is not set as expected".format(dataset_name)
-
-            # test data home specified
-            try:
-                track_test = dataset.track(trackid)
-            except:
-                assert False, "{}: {}".format(dataset_name, sys.exc_info()[0])
-
-            assert isinstance(
-                track_test, core.Track
-            ), "{}.track must be an instance of type core.Track".format(dataset_name)
-
-            assert hasattr(
-                track_test, "to_jams"
-            ), "{}.track must have a to_jams method".format(dataset_name)
-
-            # Validate JSON schema
-            try:
-                jam = track_test.to_jams()
-            except:
-                assert False, "{}: {}".format(dataset_name, sys.exc_info()[0])
-
-            assert jam.validate(), "Jams validation failed for {}.track({})".format(
-                dataset_name, trackid
-            )
-
-            # will fail if something goes wrong with __repr__
-            try:
-                text_trap = io.StringIO()
-                sys.stdout = text_trap
-                print(track_test)
-                sys.stdout = sys.__stdout__
-            except:
-                assert False, "{}: {}".format(dataset_name, sys.exc_info()[0])
-
-            with pytest.raises(ValueError):
-                dataset.track("~faketrackid~?!")
+
+        try:
+            track_default = dataset_default.track(trackid)
+        except:
+            assert False, "{}: {}".format(dataset_name, sys.exc_info()[0])
+
+        assert track_default._data_home == os.path.join(
+            DEFAULT_DATA_HOME, dataset.name
+        ), "{}: Track._data_home path is not set as expected".format(dataset_name)
+
+        # test data home specified
+        try:
+            track_test = dataset.track(trackid)
+        except:
+            assert False, "{}: {}".format(dataset_name, sys.exc_info()[0])
+
+        assert isinstance(
+            track_test, core.Track
+        ), "{}.track must be an instance of type core.Track".format(dataset_name)
+
+        assert hasattr(
+            track_test, "to_jams"
+        ), "{}.track must have a to_jams method".format(dataset_name)
+
+        # Validate JSON schema
+        try:
+            jam = track_test.to_jams()
+        except:
+            assert False, "{}: {}".format(dataset_name, sys.exc_info()[0])
+
+        assert jam.validate(), "Jams validation failed for {}.track({})".format(
+            dataset_name, trackid
+        )
+
+        # will fail if something goes wrong with __repr__
+        try:
+            text_trap = io.StringIO()
+            sys.stdout = text_trap
+            print(track_test)
+            sys.stdout = sys.__stdout__
+        except:
+            assert False, "{}: {}".format(dataset_name, sys.exc_info()[0])
+
+        with pytest.raises(ValueError):
+            dataset.track("~faketrackid~?!")
 
 
 # for load_* functions which require more than one argument
@@ -529,35 +407,6 @@
 
 def test_load_methods(httpserver):
     for dataset_name in DATASETS:
-<<<<<<< HEAD
-        if dataset_name not in REMOTE_DATASETS:
-            dataset = mirdata.Dataset(dataset_name)
-            all_methods = dir(dataset)
-            load_methods = [
-                getattr(dataset, m) for m in all_methods if m.startswith("load_")
-            ]
-            for load_method in load_methods:
-                method_name = load_method.__name__
-
-                # skip default methods
-                if method_name == "load_tracks":
-                    continue
-                params = [
-                    p
-                    for p in signature(load_method).parameters.values()
-                    if p.default == inspect._empty
-                ]  # get list of parameters that don't have defaults
-
-                # add to the EXCEPTIONS dictionary above if your load_* function needs
-                # more than one argument.
-                if dataset_name in EXCEPTIONS and method_name in EXCEPTIONS[dataset_name]:
-                    extra_params = EXCEPTIONS[dataset_name][method_name]
-                    with pytest.raises(IOError):
-                        load_method("a/fake/filepath", **extra_params)
-                else:
-                    with pytest.raises(IOError):
-                        load_method("a/fake/filepath")
-=======
         module = importlib.import_module("mirdata.datasets.{}".format(dataset_name))
         if dataset_name not in REMOTE_DATASETS:
             dataset = module.Dataset()
@@ -602,7 +451,6 @@
             else:
                 with pytest.raises(IOError):
                     load_method("a/fake/filepath")
->>>>>>> 180cee03
 
 
 CUSTOM_TEST_MTRACKS = {}
@@ -613,19 +461,12 @@
 
     for dataset_name in DATASETS:
 
-<<<<<<< HEAD
-        if dataset_name not in REMOTE_DATASETS:
-            dataset = mirdata.Dataset(dataset_name)
-        else:
-            dataset = create_remote_dataset(httpserver, dataset_name)
-=======
         module = importlib.import_module("mirdata.datasets.{}".format(dataset_name))
         if dataset_name not in REMOTE_DATASETS:
             dataset = module.Dataset()
         else:
             remote_index = create_remote_index(httpserver, dataset_name)
             dataset = module.Dataset(index=remote_index)
->>>>>>> 180cee03
 
         # TODO this is currently an opt-in test. Make it an opt out test
         # once #265 is addressed
