# -*- coding: utf-8 -*-

import importlib
import inspect
from inspect import signature
import io
import os
import sys
import pytest
import requests


import mirdata
from mirdata import core, download_utils
from tests.test_utils import DEFAULT_DATA_HOME

DATASETS = mirdata.DATASETS
CUSTOM_TEST_TRACKS = {
    "beatles": "0111",
    "cante100": "008",
    "giantsteps_key": "3",
    "dali": "4b196e6c99574dd49ad00d56e132712b",
    "giantsteps_tempo": "113",
    "guitarset": "03_BN3-119-G_solo",
    "irmas": "1",
    "medley_solos_db": "d07b1fc0-567d-52c2-fef4-239f31c9d40e",
    "medleydb_melody": "MusicDelta_Beethoven",
    "mridangam_stroke": "224030",
    "rwc_classical": "RM-C003",
    "rwc_jazz": "RM-J004",
    "rwc_popular": "RM-P001",
    "salami": "2",
    "saraga_carnatic": "116_Bhuvini_Dasudane",
    "saraga_hindustani": "59_Bairagi",
    "tinysol": "Fl-ord-C4-mf-N-T14d",
}

REMOTE_DATASETS = {
    "acousticbrainz_genre": {
        "local_index": "tests/resources/download/acousticbrainz_genre_dataset_little_test.json.zip",
        "filename": "acousticbrainz_genre_dataset_little_test.json",
        "remote_filename": "acousticbrainz_genre_dataset_little_test.json.zip",
        "remote_checksum": "c5fbdd4f8b7de383796a34143cb44c4f",
    }
}


def create_remote_index(httpserver, dataset_name):
    httpserver.serve_content(
        open(REMOTE_DATASETS[dataset_name]["local_index"], "rb").read()
    )
    remote_index = {
        "index": download_utils.RemoteFileMetadata(
            filename=REMOTE_DATASETS[dataset_name]["remote_filename"],
            url=httpserver.url,
            checksum=REMOTE_DATASETS[dataset_name]["remote_checksum"],
            destination_dir="",
        )
    }
    data_remote = core.LargeData(
        REMOTE_DATASETS[dataset_name]["filename"], remote_index=remote_index
    )
    return data_remote.index


def clean_remote_dataset(dataset_name):
    os.remove(
        os.path.join(
            "mirdata/datasets/indexes", REMOTE_DATASETS[dataset_name]["filename"]
        )
    )


def test_dataset_attributes(httpserver):
    for dataset_name in DATASETS:
        module = importlib.import_module("mirdata.datasets.{}".format(dataset_name))
        if dataset_name not in REMOTE_DATASETS:
            dataset = module.Dataset()
        else:
            remote_index = create_remote_index(httpserver, dataset_name)
            dataset = module.Dataset(index=remote_index)

        assert (
            dataset.name == dataset_name
        ), "{}.dataset attribute does not match dataset name".format(dataset_name)
        assert (
            dataset.bibtex is not None
        ), "No BIBTEX information provided for {}".format(dataset_name)
        assert (
            isinstance(dataset.remotes, dict) or dataset.remotes is None
        ), "{}.REMOTES must be a dictionary".format(dataset_name)
        assert isinstance(dataset._index, dict), "{}.DATA is not properly set".format(
            dataset_name
        )
        assert (
            isinstance(dataset._download_info, str) or dataset._download_info is None
        ), "{}.DOWNLOAD_INFO must be a string".format(dataset_name)
        assert type(dataset._track_object) == type(
            core.Track
        ), "{}.Track must be an instance of core.Track".format(dataset_name)
        assert callable(dataset.download), "{}.download is not a function".format(
            dataset_name
        )

        if dataset_name in REMOTE_DATASETS:
            clean_remote_dataset(dataset_name)


def test_cite(httpserver):
    for dataset_name in DATASETS:
        module = importlib.import_module("mirdata.datasets.{}".format(dataset_name))
        if dataset_name not in REMOTE_DATASETS:
            dataset = module.Dataset()
        else:
            remote_index = create_remote_index(httpserver, dataset_name)
            dataset = module.Dataset(index=remote_index)

        text_trap = io.StringIO()
        sys.stdout = text_trap
        dataset.cite()
        sys.stdout = sys.__stdout__
        if dataset_name in REMOTE_DATASETS:
            clean_remote_dataset(dataset_name)


KNOWN_ISSUES = {}  # key is module, value is REMOTE key
DOWNLOAD_EXCEPTIONS = ["maestro", "acousticbrainz_genre"]


def test_download(mocker, httpserver):
    for dataset_name in DATASETS:
        print(dataset_name)
        module = importlib.import_module("mirdata.datasets.{}".format(dataset_name))
        if dataset_name not in REMOTE_DATASETS:
            dataset = module.Dataset()
        else:
            remote_index = create_remote_index(httpserver, dataset_name)
            dataset = module.Dataset(index=remote_index)

        # test parameters & defaults
        assert callable(dataset.download), "{}.download is not callable".format(
            dataset_name
        )
        params = signature(dataset.download).parameters
        expected_params = [
            "partial_download",
            "force_overwrite",
            "cleanup",
        ]
        assert set(params) == set(
            expected_params
        ), "{}.download must have parameters {}".format(dataset_name, expected_params)

        # check that the download method can be called without errors
        if dataset.remotes != {}:
            mock_downloader = mocker.patch.object(dataset, "remotes")
            if dataset_name not in DOWNLOAD_EXCEPTIONS:
                try:
                    dataset.download()
                except:
                    assert False, "{}: {}".format(dataset_name, sys.exc_info()[0])

                mocker.resetall()

            # check that links are online
            for key in dataset.remotes:
                # skip this test if it's in known issues
                if dataset_name in KNOWN_ISSUES and key in KNOWN_ISSUES[dataset_name]:
                    continue

                url = dataset.remotes[key].url
                try:
                    request = requests.head(url)
                    assert request.ok, "Link {} for {} does not return OK".format(
                        url, dataset_name
                    )
                except requests.exceptions.ConnectionError:
                    assert False, "Link {} for {} is unreachable".format(
                        url, dataset_name
                    )
                except:
                    assert False, "{}: {}".format(dataset_name, sys.exc_info()[0])
        else:
            try:
                dataset.download()
            except:
                assert False, "{}: {}".format(dataset_name, sys.exc_info()[0])
        if dataset_name in REMOTE_DATASETS:
            clean_remote_dataset(dataset_name)


# This is magically skipped by the the remote fixture `skip_local` in conftest.py
# when tests are run with the --local flag
<<<<<<< HEAD
# def test_validate(skip_local):
#     for dataset_name in DATASETS:
#         data_home = os.path.join("tests/resources/mir_datasets", dataset_name)
#         dataset = mirdata.Dataset(dataset_name, data_home=data_home)
#         try:
#             dataset.validate()
#         except:
#             assert False, "{}: {}".format(dataset_name, sys.exc_info()[0])
#
#         try:
#             dataset.validate(verbose=False)
#         except:
#             assert False, "{}: {}".format(dataset_name, sys.exc_info()[0])
#
#         dataset_default = mirdata.Dataset(dataset_name, data_home=None)
#         try:
#             dataset_default.validate(verbose=False)
#         except:
#             assert False, "{}: {}".format(dataset_name, sys.exc_info()[0])
=======
def test_validate(skip_local, httpserver):
    for dataset_name in DATASETS:
        data_home = os.path.join("tests/resources/mir_datasets", dataset_name)

        module = importlib.import_module("mirdata.datasets.{}".format(dataset_name))
        if dataset_name not in REMOTE_DATASETS:
            dataset = module.Dataset(data_home)
            dataset_default = module.Dataset(data_home=None)
        else:
            remote_index = create_remote_index(httpserver, dataset_name)
            dataset = module.Dataset(data_home, index=remote_index)
            dataset_default = module.Dataset(data_home=None, index=remote_index)

        try:
            dataset.validate()
        except:
            assert False, "{}: {}".format(dataset_name, sys.exc_info()[0])

        try:
            dataset.validate(verbose=False)
        except:
            assert False, "{}: {}".format(dataset_name, sys.exc_info()[0])

        try:
            dataset_default.validate(verbose=False)
        except:
            assert False, "{}: {}".format(dataset_name, sys.exc_info()[0])
>>>>>>> 359997f3


def test_load_and_trackids(httpserver):
    for dataset_name in DATASETS:
        data_home = os.path.join("tests/resources/mir_datasets", dataset_name)
        module = importlib.import_module("mirdata.datasets.{}".format(dataset_name))
        if dataset_name not in REMOTE_DATASETS:
            dataset = module.Dataset(data_home)
            dataset_default = module.Dataset()
        else:
            continue
            # TODO - fix the dataset object to work with remote index
            # remote_index = create_remote_index(httpserver, dataset_name)
            # dataset = module.Dataset(data_home, index=remote_index)
            # dataset_default = module.Dataset(index=remote_index)

        try:
            track_ids = dataset.track_ids
        except:
            assert False, "{}: {}".format(dataset_name, sys.exc_info()[0])
        assert type(track_ids) is list, "{}.track_ids() should return a list".format(
            dataset_name
        )
        trackid_len = len(track_ids)
        # if the dataset has tracks, test the loaders
        if dataset._track_object is not None:

            try:
                choice_track = dataset.choice_track()
            except:
                assert False, "{}: {}".format(dataset_name, sys.exc_info()[0])
            assert isinstance(
                choice_track, core.Track
            ), "{}.choice_track must return an instance of type core.Track".format(
                dataset_name
            )

            try:
                dataset_data = dataset.load_tracks()
            except:
                assert False, "{}: {}".format(dataset_name, sys.exc_info()[0])

            assert (
                type(dataset_data) is dict
            ), "{}.load should return a dictionary".format(dataset_name)
            assert (
                len(dataset_data.keys()) == trackid_len
            ), "the dictionary returned {}.load() does not have the same number of elements as {}.track_ids()".format(
                dataset_name, dataset_name
            )

            try:
                dataset_data_default = dataset_default.load_tracks()
            except:
                assert False, "{}: {}".format(dataset_name, sys.exc_info()[0])

            assert (
                type(dataset_data_default) is dict
            ), "{}.load should return a dictionary".format(dataset_name)
            assert (
                len(dataset_data_default.keys()) == trackid_len
            ), "the dictionary returned {}.load() does not have the same number of elements as {}.track_ids()".format(
                dataset_name, dataset_name
            )
        if dataset_name in REMOTE_DATASETS:
            clean_remote_dataset(dataset_name)


def test_track(httpserver):
    data_home_dir = "tests/resources/mir_datasets"

    for dataset_name in DATASETS:
        data_home = os.path.join(data_home_dir, dataset_name)

        module = importlib.import_module("mirdata.datasets.{}".format(dataset_name))
        if dataset_name not in REMOTE_DATASETS:
            dataset = module.Dataset(data_home)
            dataset_default = module.Dataset()
        else:
            continue
            # TODO - fix the dataset object to work with remote index
            # remote_index = create_remote_index(httpserver, dataset_name)
            # dataset = module.Dataset(data_home, index=remote_index)
            # dataset_default = module.Dataset(index=remote_index)

        # if the dataset doesn't have a track object, make sure it raises a value error
        # and move on to the next dataset
        if dataset._track_object is None:
            with pytest.raises(NotImplementedError):
                dataset.track("~faketrackid~?!")
            continue

        if dataset_name in CUSTOM_TEST_TRACKS:
            trackid = CUSTOM_TEST_TRACKS[dataset_name]
        else:
            trackid = dataset.track_ids[0]

        try:
            track_default = dataset_default.track(trackid)
        except:
            assert False, "{}: {}".format(dataset_name, sys.exc_info()[0])

        assert track_default._data_home == os.path.join(
            DEFAULT_DATA_HOME, dataset.name
        ), "{}: Track._data_home path is not set as expected".format(dataset_name)

        # test data home specified
        try:
            track_test = dataset.track(trackid)
        except:
            assert False, "{}: {}".format(dataset_name, sys.exc_info()[0])

        assert isinstance(
            track_test, core.Track
        ), "{}.track must be an instance of type core.Track".format(dataset_name)

        assert hasattr(
            track_test, "to_jams"
        ), "{}.track must have a to_jams method".format(dataset_name)

        # Validate JSON schema
        try:
            jam = track_test.to_jams()
        except:
            assert False, "{}: {}".format(dataset_name, sys.exc_info()[0])

        assert jam.validate(), "Jams validation failed for {}.track({})".format(
            dataset_name, trackid
        )

        # will fail if something goes wrong with __repr__
        try:
            text_trap = io.StringIO()
            sys.stdout = text_trap
            print(track_test)
            sys.stdout = sys.__stdout__
        except:
            assert False, "{}: {}".format(dataset_name, sys.exc_info()[0])

        with pytest.raises(ValueError):
            dataset.track("~faketrackid~?!")


# for load_* functions which require more than one argument
# module_name : {function_name: {parameter2: value, parameter3: value}}
EXCEPTIONS = {
    "dali": {"load_annotations_granularity": {"granularity": "notes"}},
    "guitarset": {
        "load_pitch_contour": {"string_num": 1},
        "load_notes": {"string_num": 1},
    },
    "saraga": {
        "load_tempo": {"iam_style": "carnatic"},
        "load_sections": {"iam_style": "carnatic"},
    },
}
SKIP = {
    "acousticbrainz_genre": [
        "load_all_train",
        "load_all_validation",
        "load_tagtraum_validation",
        "load_tagtraum_train",
        "load_allmusic_train",
        "load_allmusic_validation",
        "load_lastfm_train",
        "load_lastfm_validation",
        "load_discogs_train",
        "load_discogs_validation",
    ]
}


def test_load_methods(httpserver):
    for dataset_name in DATASETS:
        module = importlib.import_module("mirdata.datasets.{}".format(dataset_name))
        if dataset_name not in REMOTE_DATASETS:
            dataset = module.Dataset()
        else:
            remote_index = create_remote_index(httpserver, dataset_name)
            dataset = module.Dataset(index=remote_index)

        all_methods = dir(dataset)
        load_methods = [
            getattr(dataset, m) for m in all_methods if m.startswith("load_")
        ]
        for load_method in load_methods:
            method_name = load_method.__name__

            # skip default methods
            if method_name == "load_tracks":
                continue

            # skip overrides, add to the SKIP dictionary to skip a specific load method
            if dataset_name in SKIP and method_name in SKIP[dataset_name]:
                continue

            if load_method.__doc__ is None:
                raise ValueError("{} has no documentation".format(method_name))

            params = [
                p
                for p in signature(load_method).parameters.values()
                if p.default == inspect._empty
            ]  # get list of parameters that don't have defaults

            # add to the EXCEPTIONS dictionary above if your load_* function needs
            # more than one argument.
            if dataset_name in EXCEPTIONS and method_name in EXCEPTIONS[dataset_name]:
                extra_params = EXCEPTIONS[dataset_name][method_name]
                with pytest.raises(IOError):
                    load_method("a/fake/filepath", **extra_params)
            else:
                with pytest.raises(IOError):
                    load_method("a/fake/filepath")


CUSTOM_TEST_MTRACKS = {}


def test_multitracks(httpserver):
    data_home_dir = "tests/resources/mir_datasets"

    for dataset_name in DATASETS:

        module = importlib.import_module("mirdata.datasets.{}".format(dataset_name))
        if dataset_name not in REMOTE_DATASETS:
            dataset = module.Dataset()
        else:
            remote_index = create_remote_index(httpserver, dataset_name)
            dataset = module.Dataset(index=remote_index)

        # TODO this is currently an opt-in test. Make it an opt out test
        # once #265 is addressed
        if dataset_name in CUSTOM_TEST_MTRACKS:
            mtrack_id = CUSTOM_TEST_MTRACKS[dataset_name]
        else:
            # there are no multitracks
            continue

        try:
            mtrack_default = dataset.MultiTrack(mtrack_id)
        except:
            assert False, "{}: {}".format(dataset_name, sys.exc_info()[0])

        # test data home specified
        data_home = os.path.join(data_home_dir, dataset_name)
        dataset_specific = mirdata.initialize(dataset_name, data_home=data_home)
        try:
            mtrack_test = dataset_specific.MultiTrack(mtrack_id, data_home=data_home)
        except:
            assert False, "{}: {}".format(dataset_name, sys.exc_info()[0])

        assert isinstance(
            mtrack_test, core.MultiTrack
        ), "{}.MultiTrack must be an instance of type core.MultiTrack".format(
            dataset_name
        )

        assert hasattr(
            mtrack_test, "to_jams"
        ), "{}.MultiTrack must have a to_jams method".format(dataset_name)

        # Validate JSON schema
        try:
            jam = mtrack_test.to_jams()
        except:
            assert False, "{}: {}".format(dataset_name, sys.exc_info()[0])

        assert jam.validate(), "Jams validation failed for {}.MultiTrack({})".format(
            dataset_name, mtrack_id
        )
        if dataset_name in REMOTE_DATASETS:
            clean_remote_dataset(dataset_name)<|MERGE_RESOLUTION|>--- conflicted
+++ resolved
@@ -191,27 +191,6 @@
 
 # This is magically skipped by the the remote fixture `skip_local` in conftest.py
 # when tests are run with the --local flag
-<<<<<<< HEAD
-# def test_validate(skip_local):
-#     for dataset_name in DATASETS:
-#         data_home = os.path.join("tests/resources/mir_datasets", dataset_name)
-#         dataset = mirdata.Dataset(dataset_name, data_home=data_home)
-#         try:
-#             dataset.validate()
-#         except:
-#             assert False, "{}: {}".format(dataset_name, sys.exc_info()[0])
-#
-#         try:
-#             dataset.validate(verbose=False)
-#         except:
-#             assert False, "{}: {}".format(dataset_name, sys.exc_info()[0])
-#
-#         dataset_default = mirdata.Dataset(dataset_name, data_home=None)
-#         try:
-#             dataset_default.validate(verbose=False)
-#         except:
-#             assert False, "{}: {}".format(dataset_name, sys.exc_info()[0])
-=======
 def test_validate(skip_local, httpserver):
     for dataset_name in DATASETS:
         data_home = os.path.join("tests/resources/mir_datasets", dataset_name)
@@ -239,7 +218,6 @@
             dataset_default.validate(verbose=False)
         except:
             assert False, "{}: {}".format(dataset_name, sys.exc_info()[0])
->>>>>>> 359997f3
 
 
 def test_load_and_trackids(httpserver):
