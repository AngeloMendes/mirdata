# -*- coding: utf-8 -*-

import itertools
import os
import sys
import types

import mirdata
from mirdata import utils, download_utils

import json
import pytest

from mirdata.utils import LargeData

if sys.version_info.major == 3:
    builtin_module_name = "builtins"
else:
    builtin_module_name = "__builtin__"

DEFAULT_DATA_HOME = os.path.join(os.getenv("HOME", "/tmp"), "mir_datasets")


def run_track_tests(track, expected_attributes, expected_property_types):
    track_attr = get_attributes_and_properties(track)

    # test track attributes
    for attr in track_attr["attributes"]:
        print("{}: {}".format(attr, getattr(track, attr)))
        assert expected_attributes[attr] == getattr(track, attr)

    # test track property types
    for prop in track_attr["cached_properties"]:
        print("{}: {}".format(prop, type(getattr(track, prop))))
        assert isinstance(getattr(track, prop), expected_property_types[prop])


def get_attributes_and_properties(class_instance):
    attributes = []
    properties = []
    cached_properties = []
    functions = []
    for val in dir(class_instance.__class__):
        if val.startswith("_"):
            continue

        attr = getattr(class_instance.__class__, val)
        if isinstance(attr, mirdata.utils.cached_property):
            cached_properties.append(val)
        elif isinstance(attr, property):
            properties.append(val)
        elif isinstance(attr, types.FunctionType):
            functions.append(val)
        else:
            raise ValueError("Unknown type {}".format(attr))

    non_attributes = list(
        itertools.chain.from_iterable([properties, cached_properties, functions])
    )
    for val in dir(class_instance):
        if val.startswith("_"):
            continue
        if val not in non_attributes:
            attributes.append(val)
    return {
        "attributes": attributes,
        "properties": properties,
        "cached_properties": cached_properties,
        "functions": functions,
    }


@pytest.fixture
def mock_validated(mocker):
    return mocker.patch.object(utils, "check_validated")


@pytest.fixture
def mock_validator(mocker):
    return mocker.patch.object(utils, "validator")


@pytest.fixture
def mock_check_index(mocker):
    return mocker.patch.object(utils, "check_index")


def test_remote_index(httpserver):
    httpserver.serve_content(
        open("tests/resources/download/acousticbrainz_genre_dataset_little_test.json", "rb").read()
    )
    REMOTE_INDEX = {
        "remote_index": download_utils.RemoteFileMetadata(
            filename="acousticbrainz_genre_dataset_little_test.json",
            url=httpserver.url,
            checksum="50cf34e2e40e3df4c1cd582d08fa4506",  # the md5 checksum
            destination_dir=".",  # relative path for where to unzip the data, or None
        )
    }
<<<<<<< HEAD
    DATA = LargeData(
        "acousticbrainz_genre_dataset_little_test.json", remote_index=REMOTE_INDEX
    )
    with open("tests/indexes/acousticbrainz_genre_dataset_little_test.json") as f:
        little_index = json.load(f)
    assert DATA.index == little_index['tracks']
=======
    DATA = LargeData("acousticbrainz_genre_dataset_little_test.json", remote_index=REMOTE_INDEX)
    ind = DATA.index
    assert len(ind["tracks"]) == 16
    os.remove("mirdata/datasets/indexes/acousticbrainz_genre_dataset_little_test.json")


>>>>>>> 5a6da9b8


def test_md5(mocker):
    audio_file = b"audio1234"

    expected_checksum = "6dc00d1bac757abe4ea83308dde68aab"

    mocker.patch(
        "%s.open" % builtin_module_name, new=mocker.mock_open(read_data=audio_file)
    )

    md5_checksum = utils.md5("test_file_path")
    assert expected_checksum == md5_checksum


@pytest.mark.parametrize(
    "test_index,expected_missing,expected_inv_checksum",
    [
        ("test_index_valid.json", {"tracks": {}}, {"tracks": {}}),
        (
            "test_index_missing_file.json",
            {"tracks": {"10161_chorus": ["tests/resources/10162_chorus.wav"]}},
            {"tracks": {}},
        ),
        (
            "test_index_invalid_checksum.json",
            {"tracks": {}},
            {"tracks": {"10161_chorus": ["tests/resources/10161_chorus.wav"]}},
        ),
    ],
)
def test_check_index(test_index, expected_missing, expected_inv_checksum):
    index_path = os.path.join("tests/indexes", test_index)
    with open(index_path) as index_file:
        test_index = json.load(index_file)

    missing_files, invalid_checksums = utils.check_index(test_index, "tests/resources/")

    assert expected_missing == missing_files
    assert expected_inv_checksum == invalid_checksums


@pytest.mark.parametrize(
    "missing_files,invalid_checksums",
    [
        (
            {"tracks": {"10161_chorus": ["tests/resources/10162_chorus.wav"]}},
            {"tracks": {}},
        ),
        (
            {"tracks": {}},
            {"tracks": {"10161_chorus": ["tests/resources/10161_chorus.wav"]}},
        ),
        ({"tracks": {}}, {"tracks": {}}),
    ],
)
def test_validator(mocker, mock_check_index, missing_files, invalid_checksums):
    mock_check_index.return_value = missing_files, invalid_checksums

    m, c = utils.validator("foo", "bar", False)
    assert m == missing_files
    assert c == invalid_checksums
    mock_check_index.assert_called_once_with("foo", "bar", False)<|MERGE_RESOLUTION|>--- conflicted
+++ resolved
@@ -97,22 +97,11 @@
             destination_dir=".",  # relative path for where to unzip the data, or None
         )
     }
-<<<<<<< HEAD
-    DATA = LargeData(
-        "acousticbrainz_genre_dataset_little_test.json", remote_index=REMOTE_INDEX
-    )
-    with open("tests/indexes/acousticbrainz_genre_dataset_little_test.json") as f:
-        little_index = json.load(f)
-    assert DATA.index == little_index['tracks']
-=======
+
     DATA = LargeData("acousticbrainz_genre_dataset_little_test.json", remote_index=REMOTE_INDEX)
     ind = DATA.index
     assert len(ind["tracks"]) == 16
     os.remove("mirdata/datasets/indexes/acousticbrainz_genre_dataset_little_test.json")
-
-
->>>>>>> 5a6da9b8
-
 
 def test_md5(mocker):
     audio_file = b"audio1234"
