# -*- coding: utf-8 -*-

import numpy as np

from mirdata.datasets import beatles
from mirdata import annotations
from tests.test_utils import run_track_tests


def test_track():
    default_trackid = "0111"
    data_home = "tests/resources/mir_datasets/beatles"
    track = beatles.Track(default_trackid, data_home=data_home)

    expected_attributes = {
        "audio_path": "tests/resources/mir_datasets/beatles/"
        + "audio/01_-_Please_Please_Me/11_-_Do_You_Want_To_Know_A_Secret.wav",
        "beats_path": "tests/resources/mir_datasets/beatles/"
        + "annotations/beat/The Beatles/01_-_Please_Please_Me/11_-_Do_You_Want_To_Know_A_Secret.txt",
        "chords_path": "tests/resources/mir_datasets/beatles/"
        + "annotations/chordlab/The Beatles/01_-_Please_Please_Me/11_-_Do_You_Want_To_Know_A_Secret.lab",
        "keys_path": "tests/resources/mir_datasets/beatles/"
        + "annotations/keylab/The Beatles/01_-_Please_Please_Me/11_-_Do_You_Want_To_Know_A_Secret.lab",
        "sections_path": "tests/resources/mir_datasets/beatles/"
        + "annotations/seglab/The Beatles/01_-_Please_Please_Me/11_-_Do_You_Want_To_Know_A_Secret.lab",
        "title": "11_-_Do_You_Want_To_Know_A_Secret",
        "track_id": "0111",
    }

    expected_property_types = {
        "beats": annotations.BeatData,
        "chords": annotations.ChordData,
        "key": annotations.KeyData,
        "sections": annotations.SectionData,
    }

    run_track_tests(track, expected_attributes, expected_property_types)

    audio, sr = track.audio
    assert sr == 44100, "sample rate {} is not 44100".format(sr)
    assert audio.shape == (44100 * 2,), "audio shape {} was not (88200,)".format(
        audio.shape
    )

    track = beatles.Track("10212", data_home=data_home)
    assert track.beats is None, "expected track.beats to be None, got {}".format(
        track.beats
    )
    assert track.key is None, "expected track.key to be None, got {}".format(track.key)


def test_to_jams():

    data_home = "tests/resources/mir_datasets/beatles"
    track = beatles.Track("0111", data_home=data_home)
    jam = track.to_jams()

    beats = jam.search(namespace="beat")[0]["data"]
    assert [beat.time for beat in beats] == [
        13.249,
        13.959,
        14.416,
        14.965,
        15.453,
        15.929,
        16.428,
    ], "beat times do not match expected"
    assert [beat.duration for beat in beats] == [
        0.0,
        0.0,
        0.0,
        0.0,
        0.0,
        0.0,
        0.0,
    ], "beat durations do not match expected"
    assert [beat.value for beat in beats] == [
        2,
        3,
        4,
        1,
        2,
        3,
        4,
    ], "beat values do not match expected"
    assert [beat.confidence for beat in beats] == [
        None,
        None,
        None,
        None,
        None,
        None,
        None,
    ], "beat confidence does not match expected"

    segments = jam.search(namespace="segment")[0]["data"]
    assert [segment.time for segment in segments] == [
        0.0,
        0.465,
    ], "segment time does not match expected"
    assert [segment.duration for segment in segments] == [
        0.465,
        14.466,
    ], "segment duration does not match expected"
    assert [segment.value for segment in segments] == [
        "silence",
        "intro",
    ], "segment value does not match expected"
    assert [segment.confidence for segment in segments] == [
        None,
        None,
    ], "segment confidence does not match expected"

    chords = jam.search(namespace="chord")[0]["data"]
    assert [chord.time for chord in chords] == [
        0.0,
        4.586464,
        6.98973,
    ], "chord time does not match expected"
    assert [chord.duration for chord in chords] == [
        0.497838,
        2.4032659999999995,
        2.995374,
    ], "chord duration does not match expected"
    assert [chord.value for chord in chords] == [
        "N",
        "E:min",
        "G",
    ], "chord value does not match expected"
    assert [chord.confidence for chord in chords] == [
        None,
        None,
        None,
    ], "chord confidence does not match expected"

    keys = jam.search(namespace="key")[0]["data"]
    assert [key.time for key in keys] == [0.0], "key time does not match expected"
    assert [key.duration for key in keys] == [
        119.333
    ], "key duration does not match expected"
    assert [key.value for key in keys] == ["E"], "key value does not match expected"
    assert [key.confidence for key in keys] == [
        None
    ], "key confidence does not match expected"

    assert (
        jam["file_metadata"]["title"] == "11_-_Do_You_Want_To_Know_A_Secret"
    ), "title does not match expected"
    assert (
        jam["file_metadata"]["artist"] == "The Beatles"
    ), "artist does not match expected"


def test_load_beats():
    beats_path = (
        "tests/resources/mir_datasets/beatles/annotations/beat/"
        + "The Beatles/01_-_Please_Please_Me/11_-_Do_You_Want_To_Know_A_Secret.txt"
    )
    beat_data = beatles.load_beats(beats_path)

<<<<<<< HEAD
    assert type(beat_data) == annotations.BeatData, "beat_data is not type classes.BeatData"
    assert type(beat_data.times) == np.ndarray, "beat_data.times is not an np.ndarray"
    assert (
=======
    assert (
        type(beat_data) == annotations.BeatData
    ), "beat_data is not type annotations.BeatData"
    assert type(beat_data.times) == np.ndarray, "beat_data.times is not an np.ndarray"
    assert (
>>>>>>> b3a76892
        type(beat_data.positions) == np.ndarray
    ), "beat_data.positions is not an np.ndarray"

    assert np.array_equal(
        beat_data.times,
        np.array([13.249, 13.959, 14.416, 14.965, 15.453, 15.929, 16.428]),
    ), "beat_data.times different than expected"
    assert np.array_equal(
        beat_data.positions, np.array([2, 3, 4, 1, 2, 3, 4])
    ), "beat_data.positions different from expected"

    assert beatles.load_beats(None) is None, "load_beats(None) should return None"


def test_load_chords():
    chords_path = (
        "tests/resources/mir_datasets/beatles/annotations/chordlab/"
        + "The Beatles/01_-_Please_Please_Me/11_-_Do_You_Want_To_Know_A_Secret.lab"
    )
    chord_data = beatles.load_chords(chords_path)

    assert type(chord_data) == annotations.ChordData
    assert type(chord_data.intervals) == np.ndarray
    assert type(chord_data.labels) == list

    assert np.array_equal(
        chord_data.intervals[:, 0], np.array([0.000000, 4.586464, 6.989730])
    )
    assert np.array_equal(
        chord_data.intervals[:, 1], np.array([0.497838, 6.989730, 9.985104])
    )
    assert np.array_equal(chord_data.labels, np.array(["N", "E:min", "G"]))

    assert beatles.load_chords(None) is None


def test_load_key():
    key_path = (
        "tests/resources/mir_datasets/beatles/annotations/keylab/"
        + "The Beatles/01_-_Please_Please_Me/11_-_Do_You_Want_To_Know_A_Secret.lab"
    )
    key_data = beatles.load_key(key_path)

    assert type(key_data) == annotations.KeyData
    assert type(key_data.intervals) == np.ndarray

    assert np.array_equal(key_data.intervals[:, 0], np.array([0.000]))
    assert np.array_equal(key_data.intervals[:, 1], np.array([119.333]))
    assert np.array_equal(key_data.keys, ["E"])

    assert beatles.load_key(None) is None


def test_load_sections():
    sections_path = (
        "tests/resources/mir_datasets/beatles/annotations/seglab/"
        + "The Beatles/01_-_Please_Please_Me/11_-_Do_You_Want_To_Know_A_Secret.lab"
    )
    section_data = beatles.load_sections(sections_path)

    assert type(section_data) == annotations.SectionData
    assert type(section_data.intervals) == np.ndarray
    assert type(section_data.labels) == list

    assert np.array_equal(section_data.intervals[:, 0], np.array([0.000000, 0.465]))
    assert np.array_equal(section_data.intervals[:, 1], np.array([0.465, 14.931]))
    assert np.array_equal(section_data.labels, np.array(["silence", "intro"]))

    assert beatles.load_sections(None) is None


def test_fix_newpoint():
    positions1 = np.array(["4", "1", "2", "New Point", "4"])
    new_positions1 = beatles._fix_newpoint(positions1)
    assert np.array_equal(new_positions1, np.array(["4", "1", "2", "3", "4"]))

    positions2 = np.array(["1", "2", "New Point"])
    new_positions2 = beatles._fix_newpoint(positions2)
    assert np.array_equal(new_positions2, np.array(["1", "2", "3"]))

    positions3 = np.array(["New Point", "2", "3"])
    new_positions3 = beatles._fix_newpoint(positions3)
    assert np.array_equal(new_positions3, np.array(["1", "2", "3"]))<|MERGE_RESOLUTION|>--- conflicted
+++ resolved
@@ -158,17 +158,12 @@
     )
     beat_data = beatles.load_beats(beats_path)
 
-<<<<<<< HEAD
-    assert type(beat_data) == annotations.BeatData, "beat_data is not type classes.BeatData"
-    assert type(beat_data.times) == np.ndarray, "beat_data.times is not an np.ndarray"
-    assert (
-=======
+
     assert (
         type(beat_data) == annotations.BeatData
     ), "beat_data is not type annotations.BeatData"
     assert type(beat_data.times) == np.ndarray, "beat_data.times is not an np.ndarray"
     assert (
->>>>>>> b3a76892
         type(beat_data.positions) == np.ndarray
     ), "beat_data.positions is not an np.ndarray"
 
